@tailwind base;
@tailwind components;
@tailwind utilities;

@import url("https://fonts.googleapis.com/css2?family=Inter:wght@300;400;500;600;700&family=Poppins:wght@300;400;500;600;700&display=swap");

@layer base {
  :root {
    /* Light Theme - Professional White Mode */
    --background: 0 0% 99%;
    --foreground: 355 76% 36%;
    --card: 348 45% 98%;
    --card-foreground: 355 76% 36%;
    --popover: 348 45% 98%;
    --popover-foreground: 355 76% 36%;
    --primary: 355 76% 36%;
    --primary-foreground: 348 45% 98%;
    --secondary: 219 17% 84%;
    --secondary-foreground: 355 76% 36%;
    --muted: 219 17% 84%;
    --muted-foreground: 199 32% 45%;
    --accent: 206 64% 74%;
    --accent-foreground: 355 76% 36%;
    --destructive: 0 84.2% 60.2%;
    --destructive-foreground: 348 45% 98%;
    --border: 219 17% 84%;
    --input: 219 17% 84%;
    --ring: 355 76% 36%;
    --radius: 0.75rem;
<<<<<<< HEAD
    
=======

>>>>>>> a7719aa8
    /* Custom variables */
    --madder: 355 76% 36%;
    --snow: 348 45% 98%;
    --french-gray: 219 17% 84%;
    --air-force-blue: 199 32% 45%;
    --light-sky-blue: 206 64% 74%;
<<<<<<< HEAD
    
    --gradient-primary: linear-gradient(135deg, hsl(355, 76%, 36%) 0%, hsl(199, 32%, 45%) 100%);
    --gradient-secondary: linear-gradient(135deg, hsl(206, 64%, 74%) 0%, hsl(219, 17%, 84%) 100%);
=======

    --gradient-primary: linear-gradient(
      135deg,
      hsl(355, 76%, 36%) 0%,
      hsl(199, 32%, 45%) 100%
    );
    --gradient-secondary: linear-gradient(
      135deg,
      hsl(206, 64%, 74%) 0%,
      hsl(219, 17%, 84%) 100%
    );
>>>>>>> a7719aa8
    --shadow-color: 355 76% 36%;
    --glass-bg: rgba(252, 247, 248, 0.8);
    --glass-border: rgba(163, 22, 33, 0.1);
  }

  .dark {
    /* Dark Theme - Professional Black Mode */
    --background: 0 0% 11%;
    --foreground: 240 100% 99%;
    --card: 0 0% 11%;
    --card-foreground: 240 100% 99%;
    --popover: 0 0% 11%;
    --popover-foreground: 240 100% 99%;
    --primary: 210 13% 94%;
    --primary-foreground: 0 0% 11%;
    --secondary: 96 7% 86%;
    --secondary-foreground: 0 0% 11%;
    --muted: 52 17% 91%;
    --muted-foreground: 210 13% 94%;
    --accent: 52 17% 91%;
    --accent-foreground: 0 0% 11%;
    --destructive: 0 62.8% 30.6%;
    --destructive-foreground: 240 100% 99%;
    --border: 96 7% 86%;
    --input: 96 7% 86%;
    --ring: 210 13% 94%;
<<<<<<< HEAD
    
=======

>>>>>>> a7719aa8
    /* Custom variables */
    --eerie-black: 0 0% 11%;
    --platinum: 96 7% 86%;
    --alabaster: 52 17% 91%;
    --anti-flash-white: 210 13% 94%;
    --ghost-white: 240 100% 99%;
<<<<<<< HEAD
    
    --gradient-primary: linear-gradient(135deg, hsl(210, 13%, 94%) 0%, hsl(96, 7%, 86%) 100%);
    --gradient-secondary: linear-gradient(135deg, hsl(52, 17%, 91%) 0%, hsl(240, 100%, 99%) 100%);
    --shadow-color: 210 13% 94%;
    --glass-bg: rgba(28, 28, 28, 0.8);
    --glass-border: rgba(218, 221, 216, 0.1);
  }
}

@layer base {
  * {
    @apply border-border transition-all duration-200;
  }
  
  body {
    @apply bg-background text-foreground font-sans antialiased;
    font-feature-settings: "rlig" 1, "calt" 1;
    font-synthesis: none;
    text-rendering: optimizeLegibility;
    -webkit-font-smoothing: antialiased;
    -moz-osx-font-smoothing: grayscale;
  }

  /* Typography */
  h1, h2, h3, h4, h5, h6 {
    font-family: var(--font-poppins), system-ui, sans-serif;
    font-weight: 600;
    line-height: 1.2;
    letter-spacing: -0.025em;
  }

  p {
    line-height: 1.6;
  }
}

=======

    --gradient-primary: linear-gradient(
      135deg,
      hsl(210, 13%, 94%) 0%,
      hsl(96, 7%, 86%) 100%
    );
    --gradient-secondary: linear-gradient(
      135deg,
      hsl(52, 17%, 91%) 0%,
      hsl(240, 100%, 99%) 100%
    );
    --shadow-color: 210 13% 94%;
    --glass-bg: rgba(28, 28, 28, 0.8);
    --glass-border: rgba(218, 221, 216, 0.1);
  }
}

@layer base {
  * {
    @apply border-border transition-all duration-200;
  }

  body {
    @apply bg-background text-foreground font-sans antialiased;
    font-feature-settings: "rlig" 1, "calt" 1;
    font-synthesis: none;
    text-rendering: optimizeLegibility;
    -webkit-font-smoothing: antialiased;
    -moz-osx-font-smoothing: grayscale;
  }

  /* Typography */
  h1,
  h2,
  h3,
  h4,
  h5,
  h6 {
    font-family: var(--font-poppins), system-ui, sans-serif;
    font-weight: 600;
    line-height: 1.2;
    letter-spacing: -0.025em;
  }

  p {
    line-height: 1.6;
  }
}

>>>>>>> a7719aa8
/* Enhanced scrollbar */
::-webkit-scrollbar {
  width: 6px;
  height: 6px;
}

::-webkit-scrollbar-track {
  @apply bg-transparent;
}

::-webkit-scrollbar-thumb {
  @apply bg-border/60 rounded-full;
  transition: background-color 0.2s ease;
}

::-webkit-scrollbar-thumb:hover {
  @apply bg-border;
}

/* Smooth scrolling */
html {
  scroll-behavior: smooth;
}

/* Enhanced focus styles */
:focus-visible {
  @apply outline-none ring-2 ring-ring ring-offset-2 ring-offset-background;
}

/* Professional animations */
@keyframes shimmer {
<<<<<<< HEAD
  0% { background-position: -200% 0; }
  100% { background-position: 200% 0; }
}

@keyframes float {
  0%, 100% { transform: translateY(0px); }
  50% { transform: translateY(-6px); }
}

@keyframes pulse-glow {
  0%, 100% { box-shadow: 0 0 5px hsl(var(--primary) / 0.3); }
  50% { box-shadow: 0 0 20px hsl(var(--primary) / 0.6), 0 0 30px hsl(var(--primary) / 0.3); }
}

@keyframes gradient-shift {
  0%, 100% { background-position: 0% 50%; }
  50% { background-position: 100% 50%; }
}

.animate-shimmer {
  background: linear-gradient(90deg, transparent, rgba(255, 255, 255, 0.3), transparent);
  background-size: 200% 100%;
  animation: shimmer 1.5s infinite;
=======
  0% {
    background-position: -200% 0;
  }
  100% {
    background-position: 200% 0;
  }
}

@keyframes float {
  0%,
  100% {
    transform: translateY(0px);
  }
  50% {
    transform: translateY(-6px);
  }
}

@keyframes pulse-glow {
  0%,
  100% {
    box-shadow: 0 0 5px hsl(var(--primary) / 0.3);
  }
  50% {
    box-shadow: 0 0 20px hsl(var(--primary) / 0.6),
      0 0 30px hsl(var(--primary) / 0.3);
  }
}

@keyframes gradient-shift {
  0%,
  100% {
    background-position: 0% 50%;
  }
  50% {
    background-position: 100% 50%;
  }
>>>>>>> a7719aa8
}

.animate-shimmer {
  background: linear-gradient(
    90deg,
    transparent,
    rgba(255, 255, 255, 0.3),
    transparent
  );
  background-size: 200% 100%;
  animation: shimmer 1.5s infinite;
}

.animate-float {
  animation: float 3s ease-in-out infinite;
}

.animate-pulse-glow {
  animation: pulse-glow 2s ease-in-out infinite;
}

.animate-gradient {
  background-size: 200% 200%;
  animation: gradient-shift 3s ease infinite;
}

/* Glass morphism - Professional */
.glass {
  background: var(--glass-bg);
  backdrop-filter: blur(12px) saturate(120%);
  border: 1px solid var(--glass-border);
}

.glass-strong {
  background: var(--glass-bg);
  backdrop-filter: blur(20px) saturate(150%);
  border: 1px solid var(--glass-border);
}

/* Gradient utilities */
.gradient-primary {
  background: var(--gradient-primary);
}

.gradient-secondary {
  background: var(--gradient-secondary);
}

.gradient-text {
  background: var(--gradient-primary);
  -webkit-background-clip: text;
  background-clip: text;
  -webkit-text-fill-color: transparent;
}

/* Professional shadows */
.shadow-soft {
  box-shadow: 0 2px 8px -2px rgba(0, 0, 0, 0.1);
}

.shadow-medium {
  box-shadow: 0 4px 16px -4px rgba(0, 0, 0, 0.12);
}

.shadow-strong {
  box-shadow: 0 8px 32px -8px rgba(0, 0, 0, 0.15);
}

.shadow-glow {
  box-shadow: 0 0 20px hsl(var(--shadow-color) / 0.2);
<<<<<<< HEAD
}

/* Professional button styles */
.btn-primary {
  @apply bg-primary text-primary-foreground hover:bg-primary/90 shadow-medium hover:shadow-strong transition-all duration-200;
}

.btn-secondary {
  @apply bg-secondary text-secondary-foreground hover:bg-secondary/80 shadow-soft hover:shadow-medium transition-all duration-200;
}

.btn-ghost {
  @apply hover:bg-muted/50 transition-all duration-200;
}

/* Image hover effects - Professional */
.image-hover {
  transition: all 0.3s cubic-bezier(0.4, 0, 0.2, 1);
}

.image-hover:hover {
  transform: translateY(-2px) scale(1.01);
  box-shadow: 0 12px 24px -8px rgba(0, 0, 0, 0.15);
}

/* Professional card styles */
.card-elevated {
  @apply glass shadow-medium hover:shadow-strong transition-all duration-300;
}

.card-interactive {
  @apply card-elevated hover:scale-[1.02] cursor-pointer;
=======
}

/* Professional button styles */
.btn-primary {
  background-color: hsl(var(--primary));
  color: hsl(var(--primary-foreground));
  box-shadow: 0 4px 16px -4px rgba(0, 0, 0, 0.12);
  transition: all 0.2s;
}

.btn-primary:hover {
  background-color: hsl(var(--primary) / 0.9);
  box-shadow: 0 8px 32px -8px rgba(0, 0, 0, 0.15);
}

.btn-secondary {
  background-color: hsl(var(--secondary));
  color: hsl(var(--secondary-foreground));
  box-shadow: 0 2px 8px -2px rgba(0, 0, 0, 0.1);
  transition: all 0.2s;
}

.btn-secondary:hover {
  background-color: hsl(var(--secondary) / 0.8);
  box-shadow: 0 4px 16px -4px rgba(0, 0, 0, 0.12);
}

.btn-ghost {
  transition: all 0.2s;
}

.btn-ghost:hover {
  background-color: hsl(var(--muted) / 0.5);
}

/* Image hover effects - Professional */
.image-hover {
  transition: all 0.3s cubic-bezier(0.4, 0, 0.2, 1);
}

.image-hover:hover {
  transform: translateY(-2px) scale(1.01);
  box-shadow: 0 12px 24px -8px rgba(0, 0, 0, 0.15);
}

/* Professional card styles */
.card-elevated {
  background: var(--glass-bg);
  backdrop-filter: blur(12px) saturate(120%);
  border: 1px solid var(--glass-border);
  box-shadow: 0 4px 16px -4px rgba(0, 0, 0, 0.12);
  transition: all 0.3s;
}

.card-elevated:hover {
  box-shadow: 0 8px 32px -8px rgba(0, 0, 0, 0.15);
}

.card-interactive {
  background: var(--glass-bg);
  backdrop-filter: blur(12px) saturate(120%);
  border: 1px solid var(--glass-border);
  box-shadow: 0 4px 16px -4px rgba(0, 0, 0, 0.12);
  transition: all 0.3s;
  cursor: pointer;
}

.card-interactive:hover {
  box-shadow: 0 8px 32px -8px rgba(0, 0, 0, 0.15);
  transform: scale(1.02);
>>>>>>> a7719aa8
}

/* Loading states */
.loading-shimmer {
<<<<<<< HEAD
  background: linear-gradient(90deg, transparent, rgba(255, 255, 255, 0.3), transparent);
=======
  background: linear-gradient(
    90deg,
    transparent,
    rgba(255, 255, 255, 0.3),
    transparent
  );
>>>>>>> a7719aa8
  background-size: 200% 100%;
  animation: shimmer 1.5s infinite;
}

.loading-skeleton {
<<<<<<< HEAD
  @apply bg-muted/50 animate-pulse rounded;
=======
  background-color: hsl(var(--muted) / 0.5);
  animation: pulse 2s cubic-bezier(0.4, 0, 0.6, 1) infinite;
  border-radius: 0.25rem;
>>>>>>> a7719aa8
}

/* Professional masonry */
.masonry-container {
  column-gap: 1rem;
  column-fill: balance;
}

.masonry-item {
  break-inside: avoid;
  margin-bottom: 1rem;
  display: inline-block;
  width: 100%;
}

/* Responsive columns */
@media (max-width: 640px) {
<<<<<<< HEAD
  .masonry-container { columns: 1; }
}

@media (min-width: 641px) and (max-width: 768px) {
  .masonry-container { columns: 2; }
}

@media (min-width: 769px) and (max-width: 1024px) {
  .masonry-container { columns: 3; }
}

@media (min-width: 1025px) and (max-width: 1280px) {
  .masonry-container { columns: 4; }
}

@media (min-width: 1281px) {
  .masonry-container { columns: 5; }
}

/* Accessibility improvements */
@media (prefers-reduced-motion: reduce) {
  *,
  *::before,
  *::after {
    animation-duration: 0.01ms !important;
    animation-iteration-count: 1 !important;
    transition-duration: 0.01ms !important;
    scroll-behavior: auto !important;
  }
}

/* High contrast mode */
@media (prefers-contrast: high) {
  :root {
    --border: 0 0% 30%;
    --ring: 0 0% 30%;
  }
  
  .dark {
    --border: 0 0% 70%;
    --ring: 0 0% 70%;
  }
=======
  .masonry-container {
    columns: 1;
  }
}

@media (min-width: 641px) and (max-width: 768px) {
  .masonry-container {
    columns: 2;
  }
}

@media (min-width: 769px) and (max-width: 1024px) {
  .masonry-container {
    columns: 3;
  }
}

@media (min-width: 1025px) and (max-width: 1280px) {
  .masonry-container {
    columns: 4;
  }
}

@media (min-width: 1281px) {
  .masonry-container {
    columns: 5;
  }
}

/* Accessibility improvements */
@media (prefers-reduced-motion: reduce) {
  *,
  *::before,
  *::after {
    animation-duration: 0.01ms !important;
    animation-iteration-count: 1 !important;
    transition-duration: 0.01ms !important;
    scroll-behavior: auto !important;
  }
}

/* High contrast mode */
@media (prefers-contrast: high) {
  :root {
    --border: 0 0% 30%;
    --ring: 0 0% 30%;
  }

  .dark {
    --border: 0 0% 70%;
    --ring: 0 0% 70%;
  }
>>>>>>> a7719aa8
}

/* Professional spacing system */
.space-professional > * + * {
  margin-top: 1.5rem;
}

.space-professional-sm > * + * {
  margin-top: 1rem;
}

.space-professional-lg > * + * {
  margin-top: 2rem;
}

/* Professional text styles */
.text-professional {
<<<<<<< HEAD
  @apply text-foreground/90 leading-relaxed;
}

.text-professional-muted {
  @apply text-muted-foreground leading-relaxed;
}

.text-professional-heading {
  @apply text-foreground font-semibold tracking-tight;
=======
  color: hsl(var(--foreground) / 0.9);
  line-height: 1.625;
}

.text-professional-muted {
  color: hsl(var(--muted-foreground));
  line-height: 1.625;
}

.text-professional-heading {
  color: hsl(var(--foreground));
  font-weight: 600;
  letter-spacing: -0.025em;
>>>>>>> a7719aa8
}<|MERGE_RESOLUTION|>--- conflicted
+++ resolved
@@ -27,22 +27,13 @@
     --input: 219 17% 84%;
     --ring: 355 76% 36%;
     --radius: 0.75rem;
-<<<<<<< HEAD
-    
-=======
-
->>>>>>> a7719aa8
+
     /* Custom variables */
     --madder: 355 76% 36%;
     --snow: 348 45% 98%;
     --french-gray: 219 17% 84%;
     --air-force-blue: 199 32% 45%;
     --light-sky-blue: 206 64% 74%;
-<<<<<<< HEAD
-    
-    --gradient-primary: linear-gradient(135deg, hsl(355, 76%, 36%) 0%, hsl(199, 32%, 45%) 100%);
-    --gradient-secondary: linear-gradient(135deg, hsl(206, 64%, 74%) 0%, hsl(219, 17%, 84%) 100%);
-=======
 
     --gradient-primary: linear-gradient(
       135deg,
@@ -54,7 +45,6 @@
       hsl(206, 64%, 74%) 0%,
       hsl(219, 17%, 84%) 100%
     );
->>>>>>> a7719aa8
     --shadow-color: 355 76% 36%;
     --glass-bg: rgba(252, 247, 248, 0.8);
     --glass-border: rgba(163, 22, 33, 0.1);
@@ -81,55 +71,13 @@
     --border: 96 7% 86%;
     --input: 96 7% 86%;
     --ring: 210 13% 94%;
-<<<<<<< HEAD
-    
-=======
-
->>>>>>> a7719aa8
+
     /* Custom variables */
     --eerie-black: 0 0% 11%;
     --platinum: 96 7% 86%;
     --alabaster: 52 17% 91%;
     --anti-flash-white: 210 13% 94%;
     --ghost-white: 240 100% 99%;
-<<<<<<< HEAD
-    
-    --gradient-primary: linear-gradient(135deg, hsl(210, 13%, 94%) 0%, hsl(96, 7%, 86%) 100%);
-    --gradient-secondary: linear-gradient(135deg, hsl(52, 17%, 91%) 0%, hsl(240, 100%, 99%) 100%);
-    --shadow-color: 210 13% 94%;
-    --glass-bg: rgba(28, 28, 28, 0.8);
-    --glass-border: rgba(218, 221, 216, 0.1);
-  }
-}
-
-@layer base {
-  * {
-    @apply border-border transition-all duration-200;
-  }
-  
-  body {
-    @apply bg-background text-foreground font-sans antialiased;
-    font-feature-settings: "rlig" 1, "calt" 1;
-    font-synthesis: none;
-    text-rendering: optimizeLegibility;
-    -webkit-font-smoothing: antialiased;
-    -moz-osx-font-smoothing: grayscale;
-  }
-
-  /* Typography */
-  h1, h2, h3, h4, h5, h6 {
-    font-family: var(--font-poppins), system-ui, sans-serif;
-    font-weight: 600;
-    line-height: 1.2;
-    letter-spacing: -0.025em;
-  }
-
-  p {
-    line-height: 1.6;
-  }
-}
-
-=======
 
     --gradient-primary: linear-gradient(
       135deg,
@@ -179,7 +127,6 @@
   }
 }
 
->>>>>>> a7719aa8
 /* Enhanced scrollbar */
 ::-webkit-scrollbar {
   width: 6px;
@@ -211,31 +158,6 @@
 
 /* Professional animations */
 @keyframes shimmer {
-<<<<<<< HEAD
-  0% { background-position: -200% 0; }
-  100% { background-position: 200% 0; }
-}
-
-@keyframes float {
-  0%, 100% { transform: translateY(0px); }
-  50% { transform: translateY(-6px); }
-}
-
-@keyframes pulse-glow {
-  0%, 100% { box-shadow: 0 0 5px hsl(var(--primary) / 0.3); }
-  50% { box-shadow: 0 0 20px hsl(var(--primary) / 0.6), 0 0 30px hsl(var(--primary) / 0.3); }
-}
-
-@keyframes gradient-shift {
-  0%, 100% { background-position: 0% 50%; }
-  50% { background-position: 100% 50%; }
-}
-
-.animate-shimmer {
-  background: linear-gradient(90deg, transparent, rgba(255, 255, 255, 0.3), transparent);
-  background-size: 200% 100%;
-  animation: shimmer 1.5s infinite;
-=======
   0% {
     background-position: -200% 0;
   }
@@ -273,7 +195,6 @@
   50% {
     background-position: 100% 50%;
   }
->>>>>>> a7719aa8
 }
 
 .animate-shimmer {
@@ -344,40 +265,6 @@
 
 .shadow-glow {
   box-shadow: 0 0 20px hsl(var(--shadow-color) / 0.2);
-<<<<<<< HEAD
-}
-
-/* Professional button styles */
-.btn-primary {
-  @apply bg-primary text-primary-foreground hover:bg-primary/90 shadow-medium hover:shadow-strong transition-all duration-200;
-}
-
-.btn-secondary {
-  @apply bg-secondary text-secondary-foreground hover:bg-secondary/80 shadow-soft hover:shadow-medium transition-all duration-200;
-}
-
-.btn-ghost {
-  @apply hover:bg-muted/50 transition-all duration-200;
-}
-
-/* Image hover effects - Professional */
-.image-hover {
-  transition: all 0.3s cubic-bezier(0.4, 0, 0.2, 1);
-}
-
-.image-hover:hover {
-  transform: translateY(-2px) scale(1.01);
-  box-shadow: 0 12px 24px -8px rgba(0, 0, 0, 0.15);
-}
-
-/* Professional card styles */
-.card-elevated {
-  @apply glass shadow-medium hover:shadow-strong transition-all duration-300;
-}
-
-.card-interactive {
-  @apply card-elevated hover:scale-[1.02] cursor-pointer;
-=======
 }
 
 /* Professional button styles */
@@ -448,33 +335,24 @@
 .card-interactive:hover {
   box-shadow: 0 8px 32px -8px rgba(0, 0, 0, 0.15);
   transform: scale(1.02);
->>>>>>> a7719aa8
 }
 
 /* Loading states */
 .loading-shimmer {
-<<<<<<< HEAD
-  background: linear-gradient(90deg, transparent, rgba(255, 255, 255, 0.3), transparent);
-=======
   background: linear-gradient(
     90deg,
     transparent,
     rgba(255, 255, 255, 0.3),
     transparent
   );
->>>>>>> a7719aa8
   background-size: 200% 100%;
   animation: shimmer 1.5s infinite;
 }
 
 .loading-skeleton {
-<<<<<<< HEAD
-  @apply bg-muted/50 animate-pulse rounded;
-=======
   background-color: hsl(var(--muted) / 0.5);
   animation: pulse 2s cubic-bezier(0.4, 0, 0.6, 1) infinite;
   border-radius: 0.25rem;
->>>>>>> a7719aa8
 }
 
 /* Professional masonry */
@@ -492,24 +370,33 @@
 
 /* Responsive columns */
 @media (max-width: 640px) {
-<<<<<<< HEAD
-  .masonry-container { columns: 1; }
+  .masonry-container {
+    columns: 1;
+  }
 }
 
 @media (min-width: 641px) and (max-width: 768px) {
-  .masonry-container { columns: 2; }
+  .masonry-container {
+    columns: 2;
+  }
 }
 
 @media (min-width: 769px) and (max-width: 1024px) {
-  .masonry-container { columns: 3; }
+  .masonry-container {
+    columns: 3;
+  }
 }
 
 @media (min-width: 1025px) and (max-width: 1280px) {
-  .masonry-container { columns: 4; }
+  .masonry-container {
+    columns: 4;
+  }
 }
 
 @media (min-width: 1281px) {
-  .masonry-container { columns: 5; }
+  .masonry-container {
+    columns: 5;
+  }
 }
 
 /* Accessibility improvements */
@@ -530,65 +417,11 @@
     --border: 0 0% 30%;
     --ring: 0 0% 30%;
   }
-  
+
   .dark {
     --border: 0 0% 70%;
     --ring: 0 0% 70%;
   }
-=======
-  .masonry-container {
-    columns: 1;
-  }
-}
-
-@media (min-width: 641px) and (max-width: 768px) {
-  .masonry-container {
-    columns: 2;
-  }
-}
-
-@media (min-width: 769px) and (max-width: 1024px) {
-  .masonry-container {
-    columns: 3;
-  }
-}
-
-@media (min-width: 1025px) and (max-width: 1280px) {
-  .masonry-container {
-    columns: 4;
-  }
-}
-
-@media (min-width: 1281px) {
-  .masonry-container {
-    columns: 5;
-  }
-}
-
-/* Accessibility improvements */
-@media (prefers-reduced-motion: reduce) {
-  *,
-  *::before,
-  *::after {
-    animation-duration: 0.01ms !important;
-    animation-iteration-count: 1 !important;
-    transition-duration: 0.01ms !important;
-    scroll-behavior: auto !important;
-  }
-}
-
-/* High contrast mode */
-@media (prefers-contrast: high) {
-  :root {
-    --border: 0 0% 30%;
-    --ring: 0 0% 30%;
-  }
-
-  .dark {
-    --border: 0 0% 70%;
-    --ring: 0 0% 70%;
-  }
->>>>>>> a7719aa8
 }
 
 /* Professional spacing system */
@@ -606,17 +439,6 @@
 
 /* Professional text styles */
 .text-professional {
-<<<<<<< HEAD
-  @apply text-foreground/90 leading-relaxed;
-}
-
-.text-professional-muted {
-  @apply text-muted-foreground leading-relaxed;
-}
-
-.text-professional-heading {
-  @apply text-foreground font-semibold tracking-tight;
-=======
   color: hsl(var(--foreground) / 0.9);
   line-height: 1.625;
 }
@@ -630,5 +452,4 @@
   color: hsl(var(--foreground));
   font-weight: 600;
   letter-spacing: -0.025em;
->>>>>>> a7719aa8
 }