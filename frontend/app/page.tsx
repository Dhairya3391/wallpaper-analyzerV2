"use client";

import { useState, useEffect, useCallback, useRef } from "react";
import { motion, AnimatePresence } from "framer-motion";
import { Header } from "@/components/header";
import { ImageMasonry } from "@/components/image-masonry";
import { SearchBar } from "@/components/search-bar";
import { FilterTabs } from "@/components/filter-tabs";
import { SettingsPanel } from "@/components/settings-panel";
import { ImagePreview } from "@/components/image-preview";
import { ThemeProvider } from "@/components/theme-provider";
import { LoadingSpinner } from "@/components/loading-spinner";
import { EmptyState } from "@/components/empty-state";
import { useInfiniteScroll } from "@/hooks/use-infinite-scroll";
import { useDebounce } from "@/hooks/use-debounce";

const BACKEND_URL = process.env.NEXT_PUBLIC_BACKEND_URL || "http://localhost:8000";

interface ImageData {
  path: string;
  cluster?: number;
  cluster_size?: number;
  is_duplicate?: boolean;
  is_low_aesthetic?: boolean;
  aesthetic_score?: number;
}

interface ClusterData {
  id: number;
  size: number;
}

export default function Home() {
  const [allImages, setAllImages] = useState<ImageData[]>([]);
  const [displayedImages, setDisplayedImages] = useState<ImageData[]>([]);
  const [clusters, setClusters] = useState<ClusterData[]>([]);
  const [selectedCluster, setSelectedCluster] = useState<string>("all");
  const [showDuplicates, setShowDuplicates] = useState(false);
  const [isLoading, setIsLoading] = useState(false);
  const [isSettingsOpen, setIsSettingsOpen] = useState(false);
  const [selectedImage, setSelectedImage] = useState<ImageData | null>(null);
  const [error, setError] = useState<string | null>(null);
  const [searchTerm, setSearchTerm] = useState("");
  const [hasAnalyzed, setHasAnalyzed] = useState(false);
  
  const debouncedSearchTerm = useDebounce(searchTerm, 300);
  const loadMoreRef = useRef<HTMLDivElement>(null);

  const [settings, setSettings] = useState({
    directory: "/Users/dhairya/Downloads/walls",
    similarity_threshold: 0.85,
    aesthetic_threshold: 0.85,
    recursive: true,
    skip_duplicates: false,
    skip_aesthetics: false,
    limit: 1000,
  });

  // Filter images based on search and cluster selection
  const filteredImages = useCallback(() => {
    let filtered = allImages;

    // Apply search filter
    if (debouncedSearchTerm) {
      filtered = filtered.filter((image) =>
        image.path.toLowerCase().includes(debouncedSearchTerm.toLowerCase())
      );
    }

    // Apply cluster filter
    if (showDuplicates) {
      filtered = filtered.filter((img) => img.is_duplicate);
    } else if (selectedCluster !== "all") {
      filtered = filtered.filter(
        (img) => String(img.cluster) === selectedCluster
      );
    }

    return filtered;
  }, [allImages, debouncedSearchTerm, selectedCluster, showDuplicates]);

  // Infinite scroll implementation
  const IMAGES_PER_PAGE = 20;
  const [currentPage, setCurrentPage] = useState(1);

  const loadMoreImages = useCallback(() => {
    const filtered = filteredImages();
    const startIndex = (currentPage - 1) * IMAGES_PER_PAGE;
    const endIndex = startIndex + IMAGES_PER_PAGE;
    const newImages = filtered.slice(startIndex, endIndex);
    
    if (currentPage === 1) {
      setDisplayedImages(newImages);
    } else {
      setDisplayedImages(prev => [...prev, ...newImages]);
    }
  }, [filteredImages, currentPage]);

  // Reset pagination when filters change
  useEffect(() => {
    setCurrentPage(1);
    setDisplayedImages([]);
  }, [debouncedSearchTerm, selectedCluster, showDuplicates]);

  // Load images when page changes
  useEffect(() => {
    loadMoreImages();
  }, [loadMoreImages]);

  // Infinite scroll hook
  const hasMore = displayedImages.length < filteredImages().length;
  
  useInfiniteScroll({
    target: loadMoreRef,
    onIntersect: () => {
      if (hasMore && !isLoading) {
        setCurrentPage(prev => prev + 1);
      }
    },
    enabled: hasMore && !isLoading,
  });

  const analyzeDirectory = async () => {
    if (!settings.directory.startsWith("/")) {
      setError("Please enter an absolute directory path");
      return;
    }

    setIsLoading(true);
    setError(null);
    setHasAnalyzed(false);

    try {
      const response = await fetch(`${BACKEND_URL}/api/analyze`, {
        method: "POST",
        headers: { "Content-Type": "application/json" },
        body: JSON.stringify(settings),
      });

      const data = await response.json();

      if (!data.success) {
        throw new Error(data.error || "Analysis failed");
      }

      setAllImages(data.images || []);
      setHasAnalyzed(true);

      // Extract clusters
      const clusterMap = new Map<number, number>();
      (data.images || []).forEach((img: ImageData) => {
        const clusterId = typeof img.cluster === "number" ? img.cluster : undefined;
        if (clusterId !== undefined && clusterId !== -1) {
          clusterMap.set(clusterId, (clusterMap.get(clusterId) || 0) + 1);
        }
      });

      const clustersArr = Array.from(clusterMap.entries()).map(([id, size]) => ({
        id,
        size,
      }));

      setClusters(clustersArr);
      setCurrentPage(1);
    } catch (err) {
      setError(err instanceof Error ? err.message : "Unknown error");
      setAllImages([]);
      setClusters([]);
    } finally {
      setIsLoading(false);
    }
  };

  const totalImages = allImages.length;
  const filteredCount = filteredImages().length;
  const hasDuplicates = allImages.some((img) => img.is_duplicate);

  return (
    <ThemeProvider attribute="class" defaultTheme="light" enableSystem>
      <div className="min-h-screen bg-background transition-colors duration-300">
        <Header onSettingsClick={() => setIsSettingsOpen(true)} />

        <main className="container mx-auto px-6 py-12">
          {/* Hero Section */}
          <div className="text-center mb-20">
            <motion.div
              initial={{ opacity: 0, y: 30 }}
              animate={{ opacity: 1, y: 0 }}
              transition={{ duration: 0.8, ease: "easeOut" }}
              className="space-professional-lg"
            >
              <h1 className="text-5xl md:text-6xl lg:text-7xl font-bold text-professional-heading mb-8 leading-tight">
                Beautiful wallpapers,{" "}
                <span className="gradient-text">
                  organized by AI
                </span>
              </h1>
              
              <motion.p
                initial={{ opacity: 0, y: 20 }}
                animate={{ opacity: 1, y: 0 }}
                transition={{ delay: 0.2, duration: 0.6 }}
                className="text-xl md:text-2xl text-professional-muted mb-12 max-w-3xl mx-auto leading-relaxed"
              >
                Discover, analyze, and curate your perfect image collection with
                advanced AI algorithms and beautiful design.
              </motion.p>

              <motion.div
                initial={{ opacity: 0, y: 20 }}
                animate={{ opacity: 1, y: 0 }}
                transition={{ delay: 0.4, duration: 0.6 }}
              >
                <SearchBar
                  value={settings.directory}
                  onChange={(value) =>
                    setSettings((s) => ({ ...s, directory: value }))
                  }
                  onAnalyze={analyzeDirectory}
                  isLoading={isLoading}
                  placeholder="Enter directory path (e.g. /Users/yourname/Pictures)"
                />
              </motion.div>

              {error && (
                <motion.div
                  initial={{ opacity: 0, scale: 0.95 }}
                  animate={{ opacity: 1, scale: 1 }}
                  className="mt-8 p-4 glass border border-destructive/20 rounded-2xl text-destructive max-w-md mx-auto"
                >
                  <div className="flex items-center gap-2">
                    <div className="w-2 h-2 rounded-full bg-destructive" />
                    {error}
                  </div>
                </motion.div>
              )}
            </motion.div>
          </div>

          {/* Filter Tabs */}
          {hasAnalyzed && (
            <motion.div
              initial={{ opacity: 0, y: 20 }}
              animate={{ opacity: 1, y: 0 }}
              transition={{ delay: 0.2 }}
              className="mb-16"
            >
              <FilterTabs
                clusters={clusters}
                selectedCluster={selectedCluster}
                onClusterChange={setSelectedCluster}
                hasDuplicates={hasDuplicates}
                showDuplicates={showDuplicates}
                onShowDuplicates={setShowDuplicates}
                searchTerm={searchTerm}
                onSearchChange={setSearchTerm}
                totalImages={totalImages}
                filteredCount={filteredCount}
              />
            </motion.div>
          )}

          {/* Loading State */}
          {isLoading && (
            <motion.div
              initial={{ opacity: 0 }}
              animate={{ opacity: 1 }}
              className="flex flex-col items-center justify-center py-32"
            >
              <div className="relative">
                <LoadingSpinner size="large" />
                <motion.div
                  className="absolute inset-0 rounded-full border-2 border-primary/20"
                  animate={{ rotate: 360 }}
                  transition={{ duration: 3, repeat: Infinity, ease: "linear" }}
                />
              </div>
              <motion.p
                initial={{ opacity: 0, y: 10 }}
                animate={{ opacity: 1, y: 0 }}
                transition={{ delay: 0.5 }}
                className="mt-8 text-professional-muted text-lg"
              >
                Analyzing your images with AI...
              </motion.p>
              <motion.div
                initial={{ opacity: 0, y: 10 }}
                animate={{ opacity: 1, y: 0 }}
                transition={{ delay: 0.7 }}
                className="mt-2 text-sm text-professional-muted opacity-60"
              >
                This may take a few moments
              </motion.div>
            </motion.div>
          )}

          {/* Empty State */}
          {!isLoading && hasAnalyzed && displayedImages.length === 0 && (
            <EmptyState
              title="No images found"
              description="Try adjusting your filters or analyzing a different directory."
            />
          )}

          {/* Images Grid */}
          {!isLoading && displayedImages.length > 0 && (
            <motion.div
              initial={{ opacity: 0 }}
              animate={{ opacity: 1 }}
              transition={{ duration: 0.6 }}
            >
              <ImageMasonry
                images={displayedImages}
                onImageClick={setSelectedImage}
              />

              {/* Load More Trigger */}
              {hasMore && (
                <div
                  ref={loadMoreRef}
                  className="flex justify-center py-16"
                >
                  <motion.div
                    initial={{ opacity: 0, y: 20 }}
                    animate={{ opacity: 1, y: 0 }}
                    className="flex items-center gap-3 px-6 py-3 glass rounded-full border border-border/50"
                  >
                    <LoadingSpinner />
                    <span className="text-sm text-professional-muted">Loading more images...</span>
                  </motion.div>
                </div>
              )}

              {/* End Message */}
              {!hasMore && displayedImages.length > 0 && (
                <motion.div
                  initial={{ opacity: 0, y: 20 }}
                  animate={{ opacity: 1, y: 0 }}
                  className="text-center py-16"
                >
                  <div className="inline-flex items-center gap-2 px-6 py-3 glass rounded-full border border-border/50">
                    <div className="w-2 h-2 rounded-full bg-accent" />
                    <span className="text-sm text-professional-muted">
<<<<<<< HEAD
                      You've reached the end of the collection
=======
                      You&apos;ve reached the end of the collection
>>>>>>> a7719aa8
                    </span>
                  </div>
                </motion.div>
              )}
            </motion.div>
          )}
        </main>

        {/* Settings Panel */}
        <SettingsPanel
          settings={settings}
          onSettingsChange={setSettings}
          open={isSettingsOpen}
          onOpenChange={setIsSettingsOpen}
        />

        {/* Image Preview */}
        <AnimatePresence>
          {selectedImage && (
            <ImagePreview
              image={selectedImage}
              onClose={() => setSelectedImage(null)}
            />
          )}
        </AnimatePresence>
      </div>
    </ThemeProvider>
  );
}<|MERGE_RESOLUTION|>--- conflicted
+++ resolved
@@ -341,11 +341,7 @@
                   <div className="inline-flex items-center gap-2 px-6 py-3 glass rounded-full border border-border/50">
                     <div className="w-2 h-2 rounded-full bg-accent" />
                     <span className="text-sm text-professional-muted">
-<<<<<<< HEAD
-                      You've reached the end of the collection
-=======
                       You&apos;ve reached the end of the collection
->>>>>>> a7719aa8
                     </span>
                   </div>
                 </motion.div>
