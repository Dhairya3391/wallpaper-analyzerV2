"use client";

import { motion } from "framer-motion";
<<<<<<< HEAD
import { Settings, Github, Sparkles } from "lucide-react";
=======
import { Settings, Github } from "lucide-react";
>>>>>>> a7719aa8
import { Button } from "@/components/ui/button";
import { ThemeToggle } from "@/components/theme-toggle";

interface HeaderProps {
  onSettingsClick: () => void;
}

export function Header({ onSettingsClick }: HeaderProps) {
  return (
    <motion.header
      initial={{ opacity: 0, y: -20 }}
      animate={{ opacity: 1, y: 0 }}
      transition={{ duration: 0.6 }}
      className="sticky top-0 z-50 w-full border-b border-border/50 glass supports-[backdrop-filter]:bg-background/60"
    >
      <div className="container mx-auto px-6">
        <div className="flex h-16 items-center justify-between">
          <motion.div
            initial={{ opacity: 0, x: -20 }}
            animate={{ opacity: 1, x: 0 }}
            transition={{ duration: 0.6, delay: 0.1 }}
            className="flex items-center space-x-4"
          >
            <div className="relative group">
              <div className="w-10 h-10 gradient-primary rounded-xl flex items-center justify-center shadow-medium group-hover:shadow-strong transition-all duration-300">
                <span className="text-primary-foreground font-bold text-lg">W</span>
              </div>
              <motion.div 
                className="absolute -top-1 -right-1 w-3 h-3 bg-accent rounded-full"
                animate={{ scale: [1, 1.2, 1] }}
                transition={{ duration: 2, repeat: Infinity }}
              />
            </div>
            <div>
              <h1 className="text-xl font-bold text-professional-heading">
                Wallyzer
              </h1>
              <p className="text-xs text-professional-muted">AI Image Curator</p>
            </div>
          </motion.div>

          <motion.div
            initial={{ opacity: 0, x: 20 }}
            animate={{ opacity: 1, x: 0 }}
            transition={{ duration: 0.6, delay: 0.2 }}
            className="flex items-center space-x-3"
          >
            <Button 
              variant="ghost" 
              size="sm" 
              className="hidden sm:flex btn-ghost"
            >
              <Github className="w-4 h-4 mr-2" />
              GitHub
            </Button>
            <Button
              variant="ghost"
              size="sm"
              onClick={onSettingsClick}
              className="btn-ghost"
            >
              <Settings className="w-4 h-4" />
            </Button>
            <ThemeToggle />
          </motion.div>
        </div>
      </div>
    </motion.header>
  );
}<|MERGE_RESOLUTION|>--- conflicted
+++ resolved
@@ -1,11 +1,7 @@
 "use client";
 
 import { motion } from "framer-motion";
-<<<<<<< HEAD
-import { Settings, Github, Sparkles } from "lucide-react";
-=======
 import { Settings, Github } from "lucide-react";
->>>>>>> a7719aa8
 import { Button } from "@/components/ui/button";
 import { ThemeToggle } from "@/components/theme-toggle";
 
