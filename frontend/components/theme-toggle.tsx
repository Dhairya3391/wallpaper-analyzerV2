--- conflicted
+++ resolved
@@ -84,11 +84,7 @@
         {themes.map((themeOption) => (
           <DropdownMenuItem
             key={themeOption.name}
-<<<<<<< HEAD
-            onClick={() => setTheme(themeOption.name as any)}
-=======
             onClick={() => setTheme(themeOption.name as "light" | "dark" | "system")}
->>>>>>> a7719aa8
             className="flex items-center gap-3 cursor-pointer p-3 rounded-lg hover:bg-muted/50 transition-all duration-200"
           >
             <themeOption.icon className="w-4 h-4" />
